from __future__ import absolute_import

from collections import defaultdict
from itertools import izip_longest, repeat
import logging
import time
from threading import Lock
from multiprocessing import Process, Queue as MPQueue, Event, Value
from Queue import Empty, Queue

from kafka.common import (
    ErrorMapping, FetchRequest,
    OffsetRequest, OffsetCommitRequest,
    ConsumerFetchSizeTooSmall, ConsumerNoMoreData
)

from kafka.util import ReentrantTimer

log = logging.getLogger("kafka")

AUTO_COMMIT_MSG_COUNT = 100
AUTO_COMMIT_INTERVAL = 5000

FETCH_DEFAULT_BLOCK_TIMEOUT = 1
FETCH_MAX_WAIT_TIME = 100
FETCH_MIN_BYTES = 4096
FETCH_BUFFER_SIZE_BYTES = 4096
MAX_FETCH_BUFFER_SIZE_BYTES = FETCH_BUFFER_SIZE_BYTES * 8

ITER_TIMEOUT_SECONDS = 60
NO_MESSAGES_WAIT_TIME_SECONDS = 0.1


class FetchContext(object):
    """
    Class for managing the state of a consumer during fetch
    """
    def __init__(self, consumer, block, timeout):
        self.consumer = consumer
        self.block = block

        if block:
            if not timeout:
                timeout = FETCH_DEFAULT_BLOCK_TIMEOUT
            self.timeout = timeout * 1000

    def __enter__(self):
        """Set fetch values based on blocking status"""
        self.orig_fetch_max_wait_time = self.consumer.fetch_max_wait_time
        self.orig_fetch_min_bytes = self.consumer.fetch_min_bytes
        if self.block:
            self.consumer.fetch_max_wait_time = self.timeout
            self.consumer.fetch_min_bytes = 1
        else:
            self.consumer.fetch_min_bytes = 0

    def __exit__(self, type, value, traceback):
        """Reset values"""
        self.consumer.fetch_max_wait_time = self.orig_fetch_max_wait_time
        self.consumer.fetch_min_bytes = self.orig_fetch_min_bytes


class Consumer(object):
    """
    Base class to be used by other consumers. Not to be used directly

    This base class provides logic for
    * initialization and fetching metadata of partitions
    * Auto-commit logic
    * APIs for fetching pending message count
    """
    def __init__(self, client, group, topic, partitions=None, auto_commit=True,
                 auto_commit_every_n=AUTO_COMMIT_MSG_COUNT,
                 auto_commit_every_t=AUTO_COMMIT_INTERVAL):

        self.client = client
        self.topic = topic
        self.group = group
        self.client.load_metadata_for_topics(topic)
        self.offsets = {}

        if not partitions:
            partitions = self.client.topic_partitions[topic]

        # Variables for handling offset commits
        self.commit_lock = Lock()
        self.commit_timer = None
        self.count_since_commit = 0
        self.auto_commit = auto_commit
        self.auto_commit_every_n = auto_commit_every_n
        self.auto_commit_every_t = auto_commit_every_t

        # Set up the auto-commit timer
        if auto_commit is True and auto_commit_every_t is not None:
            self.commit_timer = ReentrantTimer(auto_commit_every_t,
                                               self.commit)
            self.commit_timer.start()

        def get_or_init_offset_callback(resp):
            if resp.error == ErrorMapping.NO_ERROR:
                return resp.offset
            elif resp.error == ErrorMapping.UNKNOWN_TOPIC_OR_PARTITON:
                return 0
            else:
                raise Exception("OffsetFetchRequest for topic=%s, "
                                "partition=%d failed with errorcode=%s" % (
                                    resp.topic, resp.partition, resp.error))

        # Uncomment for 0.8.1
        #
        #for partition in partitions:
        #    req = OffsetFetchRequest(topic, partition)
        #    (offset,) = self.client.send_offset_fetch_request(group, [req],
        #                  callback=get_or_init_offset_callback,
        #                  fail_on_error=False)
        #    self.offsets[partition] = offset

        for partition in partitions:
            self.offsets[partition] = 0

    def commit(self, partitions=None):
        """
        Commit offsets for this consumer

        partitions: list of partitions to commit, default is to commit
                    all of them
        """

        # short circuit if nothing happened. This check is kept outside
        # to prevent un-necessarily acquiring a lock for checking the state
        if self.count_since_commit == 0:
            return

        with self.commit_lock:
            # Do this check again, just in case the state has changed
            # during the lock acquiring timeout
            if self.count_since_commit == 0:
                return

            reqs = []
            if not partitions:  # commit all partitions
                partitions = self.offsets.keys()

            for partition in partitions:
                offset = self.offsets[partition]
                log.debug("Commit offset %d in SimpleConsumer: "
                          "group=%s, topic=%s, partition=%s" %
                          (offset, self.group, self.topic, partition))

                reqs.append(OffsetCommitRequest(self.topic, partition,
                                                offset, None))

            resps = self.client.send_offset_commit_request(self.group, reqs)
            for resp in resps:
                assert resp.error == 0

            self.count_since_commit = 0

    def _auto_commit(self):
        """
        Check if we have to commit based on number of messages and commit
        """

        # Check if we are supposed to do an auto-commit
        if not self.auto_commit or self.auto_commit_every_n is None:
            return

        if self.count_since_commit > self.auto_commit_every_n:
            self.commit()

    def stop(self):
        if self.commit_timer is not None:
            self.commit_timer.stop()
            self.commit()

    def pending(self, partitions=None):
        """
        Gets the pending message count

        partitions: list of partitions to check for, default is to check all
        """
        if not partitions:
            partitions = self.offsets.keys()

        total = 0
        reqs = []

        for partition in partitions:
            reqs.append(OffsetRequest(self.topic, partition, -1, 1))

        resps = self.client.send_offset_request(reqs)
        for resp in resps:
            partition = resp.partition
            pending = resp.offsets[0]
            offset = self.offsets[partition]
            total += pending - offset - (1 if offset > 0 else 0)

        return total


class SimpleConsumer(Consumer):
    """
    A simple consumer implementation that consumes all/specified partitions
    for a topic

    client: a connected KafkaClient
    group: a name for this consumer, used for offset storage and must be unique
    topic: the topic to consume
    partitions: An optional list of partitions to consume the data from

    auto_commit: default True. Whether or not to auto commit the offsets
    auto_commit_every_n: default 100. How many messages to consume
                         before a commit
    auto_commit_every_t: default 5000. How much time (in milliseconds) to
                         wait before commit
    fetch_size_bytes:    number of bytes to request in a FetchRequest
    buffer_size:         default 4K. Initial number of bytes to tell kafka we
                         have available. This will double as needed.
    max_buffer_size:     default 16K. Max number of bytes to tell kafka we have
                         available. None means no limit.
    iter_timeout:        default None. How much time (in seconds) to wait for a
                         message in the iterator before exiting. None means no
                         timeout, so it will wait forever.

    Auto commit details:
    If both auto_commit_every_n and auto_commit_every_t are set, they will
    reset one another when one is triggered. These triggers simply call the
    commit method on this class. A manual call to commit will also reset
    these triggers
    """
    def __init__(self, client, group, topic, auto_commit=True, partitions=None,
                 auto_commit_every_n=AUTO_COMMIT_MSG_COUNT,
                 auto_commit_every_t=AUTO_COMMIT_INTERVAL,
                 fetch_size_bytes=FETCH_MIN_BYTES,
                 buffer_size=FETCH_BUFFER_SIZE_BYTES,
                 max_buffer_size=MAX_FETCH_BUFFER_SIZE_BYTES,
                 iter_timeout=None):

        if max_buffer_size is not None and buffer_size > max_buffer_size:
            raise ValueError("buffer_size (%d) is greater than "
                             "max_buffer_size (%d)" %
                             (buffer_size, max_buffer_size))
        self.buffer_size = buffer_size
        self.max_buffer_size = max_buffer_size
        self.partition_info = False     # Do not return partition info in msgs
        self.fetch_max_wait_time = FETCH_MAX_WAIT_TIME
        self.fetch_min_bytes = fetch_size_bytes
        self.fetch_started = defaultdict(bool)  # defaults to false
        self.iter_timeout = iter_timeout
        self.queue = Queue()

        super(SimpleConsumer, self).__init__(
            client, group, topic,
            partitions=partitions,
            auto_commit=auto_commit,
            auto_commit_every_n=auto_commit_every_n,
            auto_commit_every_t=auto_commit_every_t)

    def __repr__(self):
        return '<SimpleConsumer group=%s, topic=%s, partitions=%s>' % \
            (self.group, self.topic, str(self.offsets.keys()))

    def provide_partition_info(self):
        """
        Indicates that partition info must be returned by the consumer
        """
        self.partition_info = True

    def seek(self, offset, whence):
        """
        Alter the current offset in the consumer, similar to fseek

        offset: how much to modify the offset
        whence: where to modify it from
                0 is relative to the earliest available offset (head)
                1 is relative to the current offset
                2 is relative to the latest known offset (tail)
        """

        if whence == 1:  # relative to current position
            for partition, _offset in self.offsets.items():
                self.offsets[partition] = _offset + offset
        elif whence in (0, 2):  # relative to beginning or end
            # divide the request offset by number of partitions,
            # distribute the remained evenly
            (delta, rem) = divmod(offset, len(self.offsets))
            deltas = {}
            for partition, r in izip_longest(self.offsets.keys(),
                                             repeat(1, rem), fillvalue=0):
                deltas[partition] = delta + r

            reqs = []
            for partition in self.offsets.keys():
                if whence == 0:
                    reqs.append(OffsetRequest(self.topic, partition, -2, 1))
                elif whence == 2:
                    reqs.append(OffsetRequest(self.topic, partition, -1, 1))
                else:
                    pass

            resps = self.client.send_offset_request(reqs)
            for resp in resps:
                self.offsets[resp.partition] = \
                    resp.offsets[0] + deltas[resp.partition]
        else:
            raise ValueError("Unexpected value for `whence`, %d" % whence)

    def get_messages(self, count=1, block=True, timeout=0.1):
        """
        Fetch the specified number of messages

        count: Indicates the maximum number of messages to be fetched
        block: If True, the API will block till some messages are fetched.
        timeout: If block is True, the function will block for the specified
                 time (in seconds) until count messages is fetched. If None,
                 it will block forever.
        """
        messages = []
        if timeout:
            max_time = time.time() + timeout

        while count > 0 and (timeout is None or timeout > 0):
            message = self.get_message(block, timeout)
            if message:
                messages.append(message)
                count -= 1
            else:
                # Ran out of messages for the last request.
                if not block:
                    # If we're not blocking, break.
                    break
                if timeout:
                    # If we're blocking and have a timeout, reduce it to the
                    # appropriate value
                    timeout = max_time - time.time()

        return messages

    def get_message(self, block=True, timeout=0.1):
        if self.queue.empty():
            # We're out of messages, go grab some more.
            with FetchContext(self, block, timeout):
                self._fetch()
        try:
            return self.queue.get_nowait()
        except Empty:
            return None

    def __iter__(self):
        if self.iter_timeout is None:
            timeout = ITER_TIMEOUT_SECONDS
        else:
            timeout = self.iter_timeout

        while True:
            message = self.get_message(True, timeout)
            if message:
                yield message
            elif self.iter_timeout is None:
                # We did not receive any message yet but we don't have a
                # timeout, so give up the CPU for a while before trying again
                time.sleep(NO_MESSAGES_WAIT_TIME_SECONDS)
            else:
                # Timed out waiting for a message
                break

    def _fetch(self):
        # Create fetch request payloads for all the partitions
        requests = []
        partitions = self.offsets.keys()
        while partitions:
            for partition in partitions:
                requests.append(FetchRequest(self.topic, partition,
                                             self.offsets[partition],
                                             self.buffer_size))
            # Send request
            responses = self.client.send_fetch_request(
                requests,
                max_wait_time=int(self.fetch_max_wait_time),
                min_bytes=self.fetch_min_bytes)

            retry_partitions = set()
            for resp in responses:
                partition = resp.partition
                try:
                    for message in resp.messages:
                        # Update partition offset
                        self.offsets[partition] = message.offset + 1

                        # Count, check and commit messages if necessary
                        self.count_since_commit += 1
                        self._auto_commit()

                        # Put the message in our queue
                        if self.partition_info:
                            self.queue.put((partition, message))
                        else:
                            self.queue.put(message)
                except ConsumerFetchSizeTooSmall, e:
                    if (self.max_buffer_size is not None and
                            self.buffer_size == self.max_buffer_size):
                        log.error("Max fetch size %d too small",
                                  self.max_buffer_size)
                        raise e
                    if self.max_buffer_size is None:
                        self.buffer_size *= 2
                    else:
                        self.buffer_size = max(self.buffer_size * 2,
                                               self.max_buffer_size)
                    log.warn("Fetch size too small, increase to %d (2x) "
                             "and retry", self.buffer_size)
                    retry_partitions.add(partition)
                except ConsumerNoMoreData, e:
                    log.debug("Iteration was ended by %r", e)
                except StopIteration:
                    # Stop iterating through this partition
                    log.debug("Done iterating over partition %s" % partition)
                partitions = retry_partitions

def _mp_consume(client, group, topic, chunk, queue, start, exit, pause, size):
    """
    A child process worker which consumes messages based on the
    notifications given by the controller process

    NOTE: Ideally, this should have been a method inside the Consumer
    class. However, multiprocessing module has issues in windows. The
    functionality breaks unless this function is kept outside of a class
    """

    # Make the child processes open separate socket connections
    client.reinit()

    # We will start consumers without auto-commit. Auto-commit will be
    # done by the master controller process.
    consumer = SimpleConsumer(client, group, topic,
                              partitions=chunk,
                              auto_commit=False,
                              auto_commit_every_n=None,
                              auto_commit_every_t=None)

    # Ensure that the consumer provides the partition information
    consumer.provide_partition_info()

    while True:
        # Wait till the controller indicates us to start consumption
        start.wait()

        # If we are asked to quit, do so
        if exit.is_set():
            break

        # Consume messages and add them to the queue. If the controller
        # indicates a specific number of messages, follow that advice
        count = 0

        message = consumer.get_message()
        if message:
            queue.put(message)
            count += 1

            # We have reached the required size. The controller might have
            # more than what he needs. Wait for a while.
            # Without this logic, it is possible that we run into a big
            # loop consuming all available messages before the controller
            # can reset the 'start' event
            if count == size.value:
                pause.wait()

        else:
            # In case we did not receive any message, give up the CPU for
            # a while before we try again
            time.sleep(NO_MESSAGES_WAIT_TIME_SECONDS)

    consumer.stop()


class MultiProcessConsumer(Consumer):
    """
    A consumer implementation that consumes partitions for a topic in
    parallel using multiple processes

    client: a connected KafkaClient
    group: a name for this consumer, used for offset storage and must be unique
    topic: the topic to consume

    auto_commit: default True. Whether or not to auto commit the offsets
    auto_commit_every_n: default 100. How many messages to consume
                         before a commit
    auto_commit_every_t: default 5000. How much time (in milliseconds) to
                         wait before commit
    num_procs: Number of processes to start for consuming messages.
               The available partitions will be divided among these processes
    partitions_per_proc: Number of partitions to be allocated per process
               (overrides num_procs)

    Auto commit details:
    If both auto_commit_every_n and auto_commit_every_t are set, they will
    reset one another when one is triggered. These triggers simply call the
    commit method on this class. A manual call to commit will also reset
    these triggers
    """
    def __init__(self, client, group, topic, auto_commit=True,
                 auto_commit_every_n=AUTO_COMMIT_MSG_COUNT,
                 auto_commit_every_t=AUTO_COMMIT_INTERVAL,
                 num_procs=1, partitions_per_proc=0):

        # Initiate the base consumer class
        super(MultiProcessConsumer, self).__init__(
            client, group, topic,
            partitions=None,
            auto_commit=auto_commit,
            auto_commit_every_n=auto_commit_every_n,
            auto_commit_every_t=auto_commit_every_t)

        # Variables for managing and controlling the data flow from
        # consumer child process to master
        self.queue = MPQueue(1024)  # Child consumers dump messages into this
        self.start = Event()        # Indicates the consumers to start fetch
        self.exit = Event()         # Requests the consumers to shutdown
        self.pause = Event()        # Requests the consumers to pause fetch
        self.size = Value('i', 0)   # Indicator of number of messages to fetch

        partitions = self.offsets.keys()

        # If unspecified, start one consumer per partition
        # The logic below ensures that
        # * we do not cross the num_procs limit
        # * we have an even distribution of partitions among processes
        if not partitions_per_proc:
            partitions_per_proc = round(len(partitions) * 1.0 / num_procs)
            if partitions_per_proc < num_procs * 0.5:
                partitions_per_proc += 1

        # The final set of chunks
        chunker = lambda *x: [] + list(x)
        chunks = map(chunker, *[iter(partitions)] * int(partitions_per_proc))

        self.procs = []
        for chunk in chunks:
            chunk = filter(lambda x: x is not None, chunk)
            args = (client.copy(),
                    group, topic, chunk,
                    self.queue, self.start, self.exit,
                    self.pause, self.size)

            proc = Process(target=_mp_consume, args=args)
            proc.daemon = True
            proc.start()
            self.procs.append(proc)

<<<<<<< HEAD
=======
    def __repr__(self):
        return '<MultiProcessConsumer group=%s, topic=%s, consumers=%d>' % \
            (self.group, self.topic, len(self.procs))

    def _consume(self, partitions):
        """
        A child process worker which consumes messages based on the
        notifications given by the controller process
        """

        # Make the child processes open separate socket connections
        self.client.reinit()

        # We will start consumers without auto-commit. Auto-commit will be
        # done by the master controller process.
        consumer = SimpleConsumer(self.client, self.group, self.topic,
                                  partitions=partitions,
                                  auto_commit=False,
                                  auto_commit_every_n=None,
                                  auto_commit_every_t=None)

        # Ensure that the consumer provides the partition information
        consumer.provide_partition_info()

        while True:
            # Wait till the controller indicates us to start consumption
            self.start.wait()

            # If we are asked to quit, do so
            if self.exit.is_set():
                break

            # Consume messages and add them to the queue. If the controller
            # indicates a specific number of messages, follow that advice
            count = 0

            for partition, message in consumer:
                self.queue.put((partition, message))
                count += 1

                # We have reached the required size. The controller might have
                # more than what he needs. Wait for a while.
                # Without this logic, it is possible that we run into a big
                # loop consuming all available messages before the controller
                # can reset the 'start' event
                if count == self.size.value:
                    self.pause.wait()
                    break

            # In case we did not receive any message, give up the CPU for
            # a while before we try again
            if count == 0:
                time.sleep(0.1)

        consumer.stop()

>>>>>>> ceee715f
    def stop(self):
        # Set exit and start off all waiting consumers
        self.exit.set()
        self.pause.set()
        self.start.set()

        for proc in self.procs:
            proc.join()
            proc.terminate()

        super(MultiProcessConsumer, self).stop()

    def __iter__(self):
        """
        Iterator to consume the messages available on this consumer
        """
        # Trigger the consumer procs to start off.
        # We will iterate till there are no more messages available
        self.size.value = 0
        self.pause.set()

        while True:
            self.start.set()
            try:
                # We will block for a small while so that the consumers get
                # a chance to run and put some messages in the queue
                # TODO: This is a hack and will make the consumer block for
                # at least one second. Need to find a better way of doing this
                partition, message = self.queue.get(block=True, timeout=1)
            except Empty:
                break

            # Count, check and commit messages if necessary
            self.offsets[partition] = message.offset
            self.start.clear()
            yield message

            self.count_since_commit += 1
            self._auto_commit()

        self.start.clear()

    def get_messages(self, count=1, block=True, timeout=10):
        """
        Fetch the specified number of messages

        count: Indicates the maximum number of messages to be fetched
        block: If True, the API will block till some messages are fetched.
        timeout: If block is True, the function will block for the specified
                 time (in seconds) until count messages is fetched. If None,
                 it will block forever.
        """
        messages = []

        # Give a size hint to the consumers. Each consumer process will fetch
        # a maximum of "count" messages. This will fetch more messages than
        # necessary, but these will not be committed to kafka. Also, the extra
        # messages can be provided in subsequent runs
        self.size.value = count
        self.pause.clear()

        if timeout:
            max_time = time.time() + timeout

        while count > 0 and (timeout is None or timeout > 0):
            # Trigger consumption only if the queue is empty
            # By doing this, we will ensure that consumers do not
            # go into overdrive and keep consuming thousands of
            # messages when the user might need only a few
            if self.queue.empty():
                self.start.set()

            try:
                partition, message = self.queue.get(block, timeout)
            except Empty:
                break

            messages.append(message)

            # Count, check and commit messages if necessary
            self.offsets[partition] = message.offset
            self.count_since_commit += 1
            self._auto_commit()
            count -= 1
            timeout = max_time - time.time()

        self.size.value = 0
        self.start.clear()
        self.pause.set()

        return messages<|MERGE_RESOLUTION|>--- conflicted
+++ resolved
@@ -548,65 +548,10 @@
             proc.start()
             self.procs.append(proc)
 
-<<<<<<< HEAD
-=======
     def __repr__(self):
         return '<MultiProcessConsumer group=%s, topic=%s, consumers=%d>' % \
             (self.group, self.topic, len(self.procs))
 
-    def _consume(self, partitions):
-        """
-        A child process worker which consumes messages based on the
-        notifications given by the controller process
-        """
-
-        # Make the child processes open separate socket connections
-        self.client.reinit()
-
-        # We will start consumers without auto-commit. Auto-commit will be
-        # done by the master controller process.
-        consumer = SimpleConsumer(self.client, self.group, self.topic,
-                                  partitions=partitions,
-                                  auto_commit=False,
-                                  auto_commit_every_n=None,
-                                  auto_commit_every_t=None)
-
-        # Ensure that the consumer provides the partition information
-        consumer.provide_partition_info()
-
-        while True:
-            # Wait till the controller indicates us to start consumption
-            self.start.wait()
-
-            # If we are asked to quit, do so
-            if self.exit.is_set():
-                break
-
-            # Consume messages and add them to the queue. If the controller
-            # indicates a specific number of messages, follow that advice
-            count = 0
-
-            for partition, message in consumer:
-                self.queue.put((partition, message))
-                count += 1
-
-                # We have reached the required size. The controller might have
-                # more than what he needs. Wait for a while.
-                # Without this logic, it is possible that we run into a big
-                # loop consuming all available messages before the controller
-                # can reset the 'start' event
-                if count == self.size.value:
-                    self.pause.wait()
-                    break
-
-            # In case we did not receive any message, give up the CPU for
-            # a while before we try again
-            if count == 0:
-                time.sleep(0.1)
-
-        consumer.stop()
-
->>>>>>> ceee715f
     def stop(self):
         # Set exit and start off all waiting consumers
         self.exit.set()
