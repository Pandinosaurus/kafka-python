--- conflicted
+++ resolved
@@ -1,13 +1,6 @@
-<<<<<<< HEAD
-import unittest2
-=======
-import os
-import random
-import struct
-from . import unittest
->>>>>>> be23042e
 
 from mock import MagicMock
+from . import unittest
 
 from kafka.consumer import SimpleConsumer
 
